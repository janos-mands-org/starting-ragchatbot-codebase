"""
Shared pytest fixtures for RAG system tests
"""

import shutil
<<<<<<< HEAD
=======
from pathlib import Path
from dataclasses import dataclass
from unittest.mock import Mock, MagicMock
from typing import List
>>>>>>> d980f92d

# Add parent directory to path so we can import backend modules
import sys
import tempfile
from dataclasses import dataclass
from pathlib import Path

import pytest

sys.path.insert(0, str(Path(__file__).parent.parent))

from models import Course, CourseChunk, Lesson
from vector_store import SearchResults, VectorStore


@dataclass
class TestConfig:
    """Test configuration with safe defaults"""

    ANTHROPIC_API_KEY: str = "test-key-12345"
    ANTHROPIC_MODEL: str = "claude-haiku-4-5-20251001"
    EMBEDDING_MODEL: str = "all-MiniLM-L6-v2"
    CHUNK_SIZE: int = 800
    CHUNK_OVERLAP: int = 100
    MAX_RESULTS: int = 5  # Note: Using 5 here, but production has 0
    MAX_HISTORY: int = 2
    CHROMA_PATH: str = "./test_chroma_db"


@pytest.fixture
def test_config():
    """Provide test configuration"""
    return TestConfig()


@pytest.fixture
def sample_course():
    """Provide a sample course for testing"""
    return Course(
        title="Introduction to Machine Learning",
        course_link="https://example.com/ml-course",
        instructor="Dr. Jane Smith",
        lessons=[
            Lesson(
                lesson_number=1,
                title="What is Machine Learning?",
                lesson_link="https://example.com/ml-course/lesson1",
            ),
            Lesson(
                lesson_number=2,
                title="Linear Regression Basics",
                lesson_link="https://example.com/ml-course/lesson2",
            ),
        ],
    )


@pytest.fixture
def sample_course_chunks(sample_course):
    """Provide sample course chunks for testing"""
    return [
        CourseChunk(
            content="Course Introduction to Machine Learning Lesson 1 content: Machine learning is a subset of artificial intelligence that enables systems to learn from data.",
            course_title=sample_course.title,
            lesson_number=1,
            chunk_index=0,
        ),
        CourseChunk(
            content="Course Introduction to Machine Learning Lesson 1 content: There are three main types of machine learning: supervised, unsupervised, and reinforcement learning.",
            course_title=sample_course.title,
            lesson_number=1,
            chunk_index=1,
        ),
        CourseChunk(
            content="Course Introduction to Machine Learning Lesson 2 content: Linear regression is a fundamental algorithm for predicting continuous values.",
            course_title=sample_course.title,
            lesson_number=2,
            chunk_index=2,
        ),
    ]


@pytest.fixture
def second_sample_course():
    """Provide a second sample course for multi-course testing"""
    return Course(
        title="Deep Learning Fundamentals",
        course_link="https://example.com/dl-course",
        instructor="Prof. John Doe",
        lessons=[
            Lesson(
                lesson_number=1,
                title="Neural Networks Introduction",
                lesson_link="https://example.com/dl-course/lesson1",
            )
        ],
    )


@pytest.fixture
def second_course_chunks(second_sample_course):
    """Provide chunks for second course"""
    return [
        CourseChunk(
            content="Course Deep Learning Fundamentals Lesson 1 content: Neural networks are computing systems inspired by biological neural networks.",
            course_title=second_sample_course.title,
            lesson_number=1,
            chunk_index=0,
        )
    ]


@pytest.fixture
def temp_chroma_db(test_config):
    """Provide a temporary ChromaDB instance for testing"""
    # Create temporary directory
    temp_dir = tempfile.mkdtemp()

    # Create VectorStore with temp directory
    vector_store = VectorStore(
        chroma_path=temp_dir,
        embedding_model=test_config.EMBEDDING_MODEL,
        max_results=test_config.MAX_RESULTS,
    )

    yield vector_store

    # Cleanup
    try:
        shutil.rmtree(temp_dir)
    except Exception as e:
        print(f"Error cleaning up temp directory: {e}")


@pytest.fixture
def populated_vector_store(
    temp_chroma_db, sample_course, sample_course_chunks, second_sample_course, second_course_chunks
):
    """Provide a vector store populated with test data"""
    # Add first course
    temp_chroma_db.add_course_metadata(sample_course)
    temp_chroma_db.add_course_content(sample_course_chunks)

    # Add second course
    temp_chroma_db.add_course_metadata(second_sample_course)
    temp_chroma_db.add_course_content(second_course_chunks)

    return temp_chroma_db


@pytest.fixture
def mock_search_results():
    """Provide mock search results for testing"""
    return SearchResults(
        documents=[
            "Machine learning is a subset of artificial intelligence.",
            "Linear regression is a fundamental algorithm.",
        ],
        metadata=[
            {
                "course_title": "Introduction to Machine Learning",
                "lesson_number": 1,
                "chunk_index": 0,
            },
            {
                "course_title": "Introduction to Machine Learning",
                "lesson_number": 2,
                "chunk_index": 2,
            },
        ],
        distances=[0.1, 0.15],
    )


@pytest.fixture
def empty_search_results():
    """Provide empty search results for testing"""
    return SearchResults(documents=[], metadata=[], distances=[])


@pytest.fixture
def error_search_results():
    """Provide error search results for testing"""
    return SearchResults.empty("No course found matching 'NonexistentCourse'")


# API Testing Fixtures

@pytest.fixture
def mock_rag_system():
    """Provide a mock RAG system for API testing"""
    mock_rag = MagicMock()
    mock_session_manager = MagicMock()
    mock_session_manager.create_session.return_value = "test-session-123"
    mock_rag.session_manager = mock_session_manager

    # Default query response
    mock_rag.query.return_value = (
        "This is a test answer about machine learning.",
        [
            {"text": "Introduction to Machine Learning", "link": "https://example.com/ml-course"},
            {"text": "Lesson 1: What is Machine Learning?", "link": "https://example.com/ml-course/lesson1"}
        ]
    )

    # Default analytics response
    mock_rag.get_course_analytics.return_value = {
        "total_courses": 2,
        "course_titles": ["Introduction to Machine Learning", "Deep Learning Fundamentals"]
    }

    return mock_rag


@pytest.fixture
def mock_anthropic_client():
    """Provide a mock Anthropic client for testing"""
    mock_client = MagicMock()

    # Mock successful response
    mock_message = MagicMock()
    mock_message.content = [
        MagicMock(type="text", text="This is a test response from Claude")
    ]
    mock_message.stop_reason = "end_turn"

    mock_client.messages.create.return_value = mock_message

    return mock_client


@pytest.fixture
def api_query_request():
    """Provide a sample API query request"""
    return {
        "query": "What is machine learning?",
        "session_id": "test-session-123"
    }


@pytest.fixture
def api_query_request_no_session():
    """Provide a query request without session ID"""
    return {
        "query": "Explain neural networks"
    }
<|MERGE_RESOLUTION|>--- conflicted
+++ resolved
@@ -1,258 +1,247 @@
-"""
-Shared pytest fixtures for RAG system tests
-"""
-
-import shutil
-<<<<<<< HEAD
-=======
-from pathlib import Path
-from dataclasses import dataclass
-from unittest.mock import Mock, MagicMock
-from typing import List
->>>>>>> d980f92d
-
-# Add parent directory to path so we can import backend modules
-import sys
-import tempfile
-from dataclasses import dataclass
-from pathlib import Path
-
-import pytest
-
-sys.path.insert(0, str(Path(__file__).parent.parent))
-
-from models import Course, CourseChunk, Lesson
-from vector_store import SearchResults, VectorStore
-
-
-@dataclass
-class TestConfig:
-    """Test configuration with safe defaults"""
-
-    ANTHROPIC_API_KEY: str = "test-key-12345"
-    ANTHROPIC_MODEL: str = "claude-haiku-4-5-20251001"
-    EMBEDDING_MODEL: str = "all-MiniLM-L6-v2"
-    CHUNK_SIZE: int = 800
-    CHUNK_OVERLAP: int = 100
-    MAX_RESULTS: int = 5  # Note: Using 5 here, but production has 0
-    MAX_HISTORY: int = 2
-    CHROMA_PATH: str = "./test_chroma_db"
-
-
-@pytest.fixture
-def test_config():
-    """Provide test configuration"""
-    return TestConfig()
-
-
-@pytest.fixture
-def sample_course():
-    """Provide a sample course for testing"""
-    return Course(
-        title="Introduction to Machine Learning",
-        course_link="https://example.com/ml-course",
-        instructor="Dr. Jane Smith",
-        lessons=[
-            Lesson(
-                lesson_number=1,
-                title="What is Machine Learning?",
-                lesson_link="https://example.com/ml-course/lesson1",
-            ),
-            Lesson(
-                lesson_number=2,
-                title="Linear Regression Basics",
-                lesson_link="https://example.com/ml-course/lesson2",
-            ),
-        ],
-    )
-
-
-@pytest.fixture
-def sample_course_chunks(sample_course):
-    """Provide sample course chunks for testing"""
-    return [
-        CourseChunk(
-            content="Course Introduction to Machine Learning Lesson 1 content: Machine learning is a subset of artificial intelligence that enables systems to learn from data.",
-            course_title=sample_course.title,
-            lesson_number=1,
-            chunk_index=0,
-        ),
-        CourseChunk(
-            content="Course Introduction to Machine Learning Lesson 1 content: There are three main types of machine learning: supervised, unsupervised, and reinforcement learning.",
-            course_title=sample_course.title,
-            lesson_number=1,
-            chunk_index=1,
-        ),
-        CourseChunk(
-            content="Course Introduction to Machine Learning Lesson 2 content: Linear regression is a fundamental algorithm for predicting continuous values.",
-            course_title=sample_course.title,
-            lesson_number=2,
-            chunk_index=2,
-        ),
-    ]
-
-
-@pytest.fixture
-def second_sample_course():
-    """Provide a second sample course for multi-course testing"""
-    return Course(
-        title="Deep Learning Fundamentals",
-        course_link="https://example.com/dl-course",
-        instructor="Prof. John Doe",
-        lessons=[
-            Lesson(
-                lesson_number=1,
-                title="Neural Networks Introduction",
-                lesson_link="https://example.com/dl-course/lesson1",
-            )
-        ],
-    )
-
-
-@pytest.fixture
-def second_course_chunks(second_sample_course):
-    """Provide chunks for second course"""
-    return [
-        CourseChunk(
-            content="Course Deep Learning Fundamentals Lesson 1 content: Neural networks are computing systems inspired by biological neural networks.",
-            course_title=second_sample_course.title,
-            lesson_number=1,
-            chunk_index=0,
-        )
-    ]
-
-
-@pytest.fixture
-def temp_chroma_db(test_config):
-    """Provide a temporary ChromaDB instance for testing"""
-    # Create temporary directory
-    temp_dir = tempfile.mkdtemp()
-
-    # Create VectorStore with temp directory
-    vector_store = VectorStore(
-        chroma_path=temp_dir,
-        embedding_model=test_config.EMBEDDING_MODEL,
-        max_results=test_config.MAX_RESULTS,
-    )
-
-    yield vector_store
-
-    # Cleanup
-    try:
-        shutil.rmtree(temp_dir)
-    except Exception as e:
-        print(f"Error cleaning up temp directory: {e}")
-
-
-@pytest.fixture
-def populated_vector_store(
-    temp_chroma_db, sample_course, sample_course_chunks, second_sample_course, second_course_chunks
-):
-    """Provide a vector store populated with test data"""
-    # Add first course
-    temp_chroma_db.add_course_metadata(sample_course)
-    temp_chroma_db.add_course_content(sample_course_chunks)
-
-    # Add second course
-    temp_chroma_db.add_course_metadata(second_sample_course)
-    temp_chroma_db.add_course_content(second_course_chunks)
-
-    return temp_chroma_db
-
-
-@pytest.fixture
-def mock_search_results():
-    """Provide mock search results for testing"""
-    return SearchResults(
-        documents=[
-            "Machine learning is a subset of artificial intelligence.",
-            "Linear regression is a fundamental algorithm.",
-        ],
-        metadata=[
-            {
-                "course_title": "Introduction to Machine Learning",
-                "lesson_number": 1,
-                "chunk_index": 0,
-            },
-            {
-                "course_title": "Introduction to Machine Learning",
-                "lesson_number": 2,
-                "chunk_index": 2,
-            },
-        ],
-        distances=[0.1, 0.15],
-    )
-
-
-@pytest.fixture
-def empty_search_results():
-    """Provide empty search results for testing"""
-    return SearchResults(documents=[], metadata=[], distances=[])
-
-
-@pytest.fixture
-def error_search_results():
-    """Provide error search results for testing"""
-    return SearchResults.empty("No course found matching 'NonexistentCourse'")
-
-
-# API Testing Fixtures
-
-@pytest.fixture
-def mock_rag_system():
-    """Provide a mock RAG system for API testing"""
-    mock_rag = MagicMock()
-    mock_session_manager = MagicMock()
-    mock_session_manager.create_session.return_value = "test-session-123"
-    mock_rag.session_manager = mock_session_manager
-
-    # Default query response
-    mock_rag.query.return_value = (
-        "This is a test answer about machine learning.",
-        [
-            {"text": "Introduction to Machine Learning", "link": "https://example.com/ml-course"},
-            {"text": "Lesson 1: What is Machine Learning?", "link": "https://example.com/ml-course/lesson1"}
-        ]
-    )
-
-    # Default analytics response
-    mock_rag.get_course_analytics.return_value = {
-        "total_courses": 2,
-        "course_titles": ["Introduction to Machine Learning", "Deep Learning Fundamentals"]
-    }
-
-    return mock_rag
-
-
-@pytest.fixture
-def mock_anthropic_client():
-    """Provide a mock Anthropic client for testing"""
-    mock_client = MagicMock()
-
-    # Mock successful response
-    mock_message = MagicMock()
-    mock_message.content = [
-        MagicMock(type="text", text="This is a test response from Claude")
-    ]
-    mock_message.stop_reason = "end_turn"
-
-    mock_client.messages.create.return_value = mock_message
-
-    return mock_client
-
-
-@pytest.fixture
-def api_query_request():
-    """Provide a sample API query request"""
-    return {
-        "query": "What is machine learning?",
-        "session_id": "test-session-123"
-    }
-
-
-@pytest.fixture
-def api_query_request_no_session():
-    """Provide a query request without session ID"""
-    return {
-        "query": "Explain neural networks"
-    }
+"""
+Shared pytest fixtures for RAG system tests
+"""
+
+import shutil
+import sys
+import tempfile
+from dataclasses import dataclass
+from pathlib import Path
+from unittest.mock import MagicMock
+
+import pytest
+
+sys.path.insert(0, str(Path(__file__).parent.parent))
+
+from models import Course, CourseChunk, Lesson
+from vector_store import SearchResults, VectorStore
+
+
+@dataclass
+class TestConfig:
+    """Test configuration with safe defaults"""
+
+    ANTHROPIC_API_KEY: str = "test-key-12345"
+    ANTHROPIC_MODEL: str = "claude-haiku-4-5-20251001"
+    EMBEDDING_MODEL: str = "all-MiniLM-L6-v2"
+    CHUNK_SIZE: int = 800
+    CHUNK_OVERLAP: int = 100
+    MAX_RESULTS: int = 5  # Note: Using 5 here, but production has 0
+    MAX_HISTORY: int = 2
+    CHROMA_PATH: str = "./test_chroma_db"
+
+
+@pytest.fixture
+def test_config():
+    """Provide test configuration"""
+    return TestConfig()
+
+
+@pytest.fixture
+def sample_course():
+    """Provide a sample course for testing"""
+    return Course(
+        title="Introduction to Machine Learning",
+        course_link="https://example.com/ml-course",
+        instructor="Dr. Jane Smith",
+        lessons=[
+            Lesson(
+                lesson_number=1,
+                title="What is Machine Learning?",
+                lesson_link="https://example.com/ml-course/lesson1",
+            ),
+            Lesson(
+                lesson_number=2,
+                title="Linear Regression Basics",
+                lesson_link="https://example.com/ml-course/lesson2",
+            ),
+        ],
+    )
+
+
+@pytest.fixture
+def sample_course_chunks(sample_course):
+    """Provide sample course chunks for testing"""
+    return [
+        CourseChunk(
+            content="Course Introduction to Machine Learning Lesson 1 content: Machine learning is a subset of artificial intelligence that enables systems to learn from data.",
+            course_title=sample_course.title,
+            lesson_number=1,
+            chunk_index=0,
+        ),
+        CourseChunk(
+            content="Course Introduction to Machine Learning Lesson 1 content: There are three main types of machine learning: supervised, unsupervised, and reinforcement learning.",
+            course_title=sample_course.title,
+            lesson_number=1,
+            chunk_index=1,
+        ),
+        CourseChunk(
+            content="Course Introduction to Machine Learning Lesson 2 content: Linear regression is a fundamental algorithm for predicting continuous values.",
+            course_title=sample_course.title,
+            lesson_number=2,
+            chunk_index=2,
+        ),
+    ]
+
+
+@pytest.fixture
+def second_sample_course():
+    """Provide a second sample course for multi-course testing"""
+    return Course(
+        title="Deep Learning Fundamentals",
+        course_link="https://example.com/dl-course",
+        instructor="Prof. John Doe",
+        lessons=[
+            Lesson(
+                lesson_number=1,
+                title="Neural Networks Introduction",
+                lesson_link="https://example.com/dl-course/lesson1",
+            )
+        ],
+    )
+
+
+@pytest.fixture
+def second_course_chunks(second_sample_course):
+    """Provide chunks for second course"""
+    return [
+        CourseChunk(
+            content="Course Deep Learning Fundamentals Lesson 1 content: Neural networks are computing systems inspired by biological neural networks.",
+            course_title=second_sample_course.title,
+            lesson_number=1,
+            chunk_index=0,
+        )
+    ]
+
+
+@pytest.fixture
+def temp_chroma_db(test_config):
+    """Provide a temporary ChromaDB instance for testing"""
+    # Create temporary directory
+    temp_dir = tempfile.mkdtemp()
+
+    # Create VectorStore with temp directory
+    vector_store = VectorStore(
+        chroma_path=temp_dir,
+        embedding_model=test_config.EMBEDDING_MODEL,
+        max_results=test_config.MAX_RESULTS,
+    )
+
+    yield vector_store
+
+    # Cleanup
+    try:
+        shutil.rmtree(temp_dir)
+    except Exception as e:
+        print(f"Error cleaning up temp directory: {e}")
+
+
+@pytest.fixture
+def populated_vector_store(
+    temp_chroma_db, sample_course, sample_course_chunks, second_sample_course, second_course_chunks
+):
+    """Provide a vector store populated with test data"""
+    # Add first course
+    temp_chroma_db.add_course_metadata(sample_course)
+    temp_chroma_db.add_course_content(sample_course_chunks)
+
+    # Add second course
+    temp_chroma_db.add_course_metadata(second_sample_course)
+    temp_chroma_db.add_course_content(second_course_chunks)
+
+    return temp_chroma_db
+
+
+@pytest.fixture
+def mock_search_results():
+    """Provide mock search results for testing"""
+    return SearchResults(
+        documents=[
+            "Machine learning is a subset of artificial intelligence.",
+            "Linear regression is a fundamental algorithm.",
+        ],
+        metadata=[
+            {
+                "course_title": "Introduction to Machine Learning",
+                "lesson_number": 1,
+                "chunk_index": 0,
+            },
+            {
+                "course_title": "Introduction to Machine Learning",
+                "lesson_number": 2,
+                "chunk_index": 2,
+            },
+        ],
+        distances=[0.1, 0.15],
+    )
+
+
+@pytest.fixture
+def empty_search_results():
+    """Provide empty search results for testing"""
+    return SearchResults(documents=[], metadata=[], distances=[])
+
+
+@pytest.fixture
+def error_search_results():
+    """Provide error search results for testing"""
+    return SearchResults.empty("No course found matching 'NonexistentCourse'")
+
+
+# API Testing Fixtures
+
+
+@pytest.fixture
+def mock_rag_system():
+    """Provide a mock RAG system for API testing"""
+    mock_rag = MagicMock()
+    mock_session_manager = MagicMock()
+    mock_session_manager.create_session.return_value = "test-session-123"
+    mock_rag.session_manager = mock_session_manager
+
+    # Default query response
+    mock_rag.query.return_value = (
+        "This is a test answer about machine learning.",
+        [
+            {"text": "Introduction to Machine Learning", "link": "https://example.com/ml-course"},
+            {
+                "text": "Lesson 1: What is Machine Learning?",
+                "link": "https://example.com/ml-course/lesson1",
+            },
+        ],
+    )
+
+    # Default analytics response
+    mock_rag.get_course_analytics.return_value = {
+        "total_courses": 2,
+        "course_titles": ["Introduction to Machine Learning", "Deep Learning Fundamentals"],
+    }
+
+    return mock_rag
+
+
+@pytest.fixture
+def mock_anthropic_client():
+    """Provide a mock Anthropic client for testing"""
+    mock_client = MagicMock()
+
+    # Mock successful response
+    mock_message = MagicMock()
+    mock_message.content = [MagicMock(type="text", text="This is a test response from Claude")]
+    mock_message.stop_reason = "end_turn"
+
+    mock_client.messages.create.return_value = mock_message
+
+    return mock_client
+
+
+@pytest.fixture
+def api_query_request():
+    """Provide a sample API query request"""
+    return {"query": "What is machine learning?", "session_id": "test-session-123"}
+
+
+@pytest.fixture
+def api_query_request_no_session():
+    """Provide a query request without session ID"""
+    return {"query": "Explain neural networks"}